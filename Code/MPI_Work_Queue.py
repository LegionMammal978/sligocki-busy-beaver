--- conflicted
+++ resolved
@@ -17,11 +17,7 @@
 MIN_NUM_JOBS_PER_BATCH =  10
 MAX_NUM_JOBS_PER_BATCH =  10
 
-<<<<<<< HEAD
 MAX_LOCAL_JOBS         =  20
-=======
-MAX_LOCAL_JOBS         =  30
->>>>>>> 0dd9940a
 
 # Worker code
 class MPI_Worker_Work_Queue(Work_Queue.Work_Queue):
@@ -83,12 +79,9 @@
     self.send_extra()
 
   def push_jobs(self, jobs):
-<<<<<<< HEAD
+    self.queue_stats()
+
     self.jobs_pushed += len(jobs)
-=======
-    self.queue_stats()
-
->>>>>>> 0dd9940a
     self.local_queue += jobs
     self.send_extra()
 
