<<<<<<< HEAD
import collections
=======
import sys, time
>>>>>>> 0dd9940a

class Work_Queue(object):
  """A generic interface for sending and recieving work."""

  def pop_job(self):
    """Take a job off of the queue. The implementation may buffer up
    several jobs from a central server if this is a distributed computation.
    Returns None if there are no jobs to pop."""
    raise NotImplemented

  def push_job(self, job):
    """Add a job into the queue. The implementation may push these jobs back
    to a central server if there are enough local jobs buffered."""
    raise NotImplemented

  def push_jobs(self, jobs):
    """Add several jobs into the queue at once."""
    raise NotImplemented

class Basic_LIFO_Work_Queue(Work_Queue):
  """Single process implementation of Work_Queue using stack-order."""

  def __init__(self, pout = sys.stdout, sample_time = 1.0):
    self.queue = []
    self.pout = pout
    self.sample_time = sample_time
    self.last_time = time.time()
    self.min_queue = 0
    self.max_queue = 0

  def __getstate__(self):
    d = self.__dict__.copy()
    del d["pout"]
    return d

  def pop_job(self):
    self.queue_stats()

    if self.queue:
      return self.queue.pop()
    else:
      return None

  def push_job(self, job):
    self.queue_stats()

    return self.queue.append(job)

  def push_jobs(self, jobs):
<<<<<<< HEAD
    return self.queue.extend(jobs)

class Basic_FIFO_Work_Queue(Work_Queue):
  """Single process implementation of Work_Queue using queue-order."""

  def __init__(self):
    self.queue = collections.deque()

  def pop_job(self):
    if self.queue:
      return self.queue.popleft()
    else:
      return None

  def push_job(self, job):
    return self.queue.append(job)

  def push_jobs(self, jobs):
    return self.queue.extend(jobs)
=======
    self.queue_stats()

    return self.queue.extend(jobs)

  def queue_stats(self):
    size = len(self.queue)
    self.min_queue = min(self.min_queue,size)
    self.max_queue = max(self.max_queue,size)

    cur_time = time.time()
    if cur_time - self.last_time >= self.sample_time:
      self.pout.write("Queue size: %d (%d %d)\n" % (size,self.min_queue,self.max_queue))
      self.last_time = cur_time
      self.min_queue = size
      self.max_queue = size
>>>>>>> 0dd9940a
<|MERGE_RESOLUTION|>--- conflicted
+++ resolved
@@ -1,8 +1,4 @@
-<<<<<<< HEAD
-import collections
-=======
-import sys, time
->>>>>>> 0dd9940a
+import sys, time, collections
 
 class Work_Queue(object):
   """A generic interface for sending and recieving work."""
@@ -52,8 +48,22 @@
     return self.queue.append(job)
 
   def push_jobs(self, jobs):
-<<<<<<< HEAD
+    self.queue_stats()
+
     return self.queue.extend(jobs)
+
+  def queue_stats(self):
+    size = len(self.queue)
+    self.min_queue = min(self.min_queue,size)
+    self.max_queue = max(self.max_queue,size)
+
+    cur_time = time.time()
+    if cur_time - self.last_time >= self.sample_time:
+      self.pout.write("Queue size: %d (%d %d)\n" % (size,self.min_queue,self.max_queue))
+      self.last_time = cur_time
+      self.min_queue = size
+      self.max_queue = size
+
 
 class Basic_FIFO_Work_Queue(Work_Queue):
   """Single process implementation of Work_Queue using queue-order."""
@@ -71,21 +81,4 @@
     return self.queue.append(job)
 
   def push_jobs(self, jobs):
-    return self.queue.extend(jobs)
-=======
-    self.queue_stats()
-
-    return self.queue.extend(jobs)
-
-  def queue_stats(self):
-    size = len(self.queue)
-    self.min_queue = min(self.min_queue,size)
-    self.max_queue = max(self.max_queue,size)
-
-    cur_time = time.time()
-    if cur_time - self.last_time >= self.sample_time:
-      self.pout.write("Queue size: %d (%d %d)\n" % (size,self.min_queue,self.max_queue))
-      self.last_time = cur_time
-      self.min_queue = size
-      self.max_queue = size
->>>>>>> 0dd9940a
+    return self.queue.extend(jobs)